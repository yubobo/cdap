/*
 * Copyright © 2015 Cask Data, Inc.
 *
 * Licensed under the Apache License, Version 2.0 (the "License"); you may not
 * use this file except in compliance with the License. You may obtain a copy of
 * the License at
 *
 * http://www.apache.org/licenses/LICENSE-2.0
 *
 * Unless required by applicable law or agreed to in writing, software
 * distributed under the License is distributed on an "AS IS" BASIS, WITHOUT
 * WARRANTIES OR CONDITIONS OF ANY KIND, either express or implied. See the
 * License for the specific language governing permissions and limitations under
 * the License.
 */

package co.cask.cdap.test.remote;

import co.cask.cdap.api.metrics.RuntimeMetrics;
import co.cask.cdap.client.MetricsClient;
import co.cask.cdap.client.ProgramClient;
import co.cask.cdap.client.ServiceClient;
import co.cask.cdap.client.config.ClientConfig;
import co.cask.cdap.client.util.RESTClient;
import co.cask.cdap.proto.Id;
import co.cask.cdap.test.AbstractProgramManager;
import co.cask.cdap.test.ServiceManager;
import com.google.common.base.Throwables;

import java.net.URL;
import java.util.concurrent.TimeUnit;

/**
 * Remote implementation of {@link ServiceManager}.
 */
public class RemoteServiceManager extends AbstractProgramManager<ServiceManager> implements ServiceManager {

  private final MetricsClient metricsClient;
  private final ProgramClient programClient;
  private final ServiceClient serviceClient;
  private final Id.Service serviceId;

<<<<<<< HEAD
  public RemoteServiceManager(Id.Service programId, ClientConfig clientConfig,
                              RemoteApplicationManager remoteApplicationManager) {
    super(programId, remoteApplicationManager);
    this.serviceId = programId;
    this.metricsClient = new MetricsClient(clientConfig);
    this.programClient = new ProgramClient(clientConfig);
    this.serviceClient = new ServiceClient(clientConfig);
=======
  public RemoteServiceManager(Id.Program programId, ClientConfig clientConfig, RESTClient restClient,
                              RemoteApplicationManager remoteApplicationManager) {
    super(programId, remoteApplicationManager);
    ClientConfig namespacedClientConfig = new ClientConfig.Builder(clientConfig).build();
    namespacedClientConfig.setNamespace(programId.getNamespace());
    this.metricsClient = new MetricsClient(namespacedClientConfig, restClient);
    this.programClient = new ProgramClient(namespacedClientConfig, restClient);
    this.serviceClient = new ServiceClient(namespacedClientConfig, restClient);
>>>>>>> 7f1ab219
  }

  @Override
  public void setInstances(int instances) {
    try {
      programClient.setServiceInstances(serviceId, instances);
    } catch (Exception e) {
      throw Throwables.propagate(e);
    }
  }

  @Override
  public int getRequestedInstances() {
    throw new UnsupportedOperationException();
  }

  @Override
  public int getProvisionedInstances() {
    try {
      return programClient.getServiceInstances(serviceId);
    } catch (Exception e) {
      throw Throwables.propagate(e);
    }
  }

  @Override
  public URL getServiceURL() {
    try {
      return serviceClient.getServiceURL(serviceId);
    } catch (Exception e) {
      throw Throwables.propagate(e);
    }
  }

  @Override
  public URL getServiceURL(long timeout, TimeUnit timeoutUnit) {
    // TODO: handle timeout
    return getServiceURL();
  }

  @Override
  public RuntimeMetrics getMetrics() {
    return metricsClient.getServiceMetrics(programId);
  }
}<|MERGE_RESOLUTION|>--- conflicted
+++ resolved
@@ -40,24 +40,13 @@
   private final ServiceClient serviceClient;
   private final Id.Service serviceId;
 
-<<<<<<< HEAD
-  public RemoteServiceManager(Id.Service programId, ClientConfig clientConfig,
+  public RemoteServiceManager(Id.Service programId, ClientConfig clientConfig, RESTClient restClient,
                               RemoteApplicationManager remoteApplicationManager) {
     super(programId, remoteApplicationManager);
     this.serviceId = programId;
-    this.metricsClient = new MetricsClient(clientConfig);
-    this.programClient = new ProgramClient(clientConfig);
-    this.serviceClient = new ServiceClient(clientConfig);
-=======
-  public RemoteServiceManager(Id.Program programId, ClientConfig clientConfig, RESTClient restClient,
-                              RemoteApplicationManager remoteApplicationManager) {
-    super(programId, remoteApplicationManager);
-    ClientConfig namespacedClientConfig = new ClientConfig.Builder(clientConfig).build();
-    namespacedClientConfig.setNamespace(programId.getNamespace());
-    this.metricsClient = new MetricsClient(namespacedClientConfig, restClient);
-    this.programClient = new ProgramClient(namespacedClientConfig, restClient);
-    this.serviceClient = new ServiceClient(namespacedClientConfig, restClient);
->>>>>>> 7f1ab219
+    this.metricsClient = new MetricsClient(clientConfig, restClient);
+    this.programClient = new ProgramClient(clientConfig, restClient);
+    this.serviceClient = new ServiceClient(clientConfig, restClient);
   }
 
   @Override
