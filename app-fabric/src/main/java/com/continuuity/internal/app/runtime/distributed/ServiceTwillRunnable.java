/*
 * Copyright 2012-2014 Continuuity, Inc.
 *
 * Licensed under the Apache License, Version 2.0 (the "License"); you may not
 * use this file except in compliance with the License. You may obtain a copy of
 * the License at
 *
 * http://www.apache.org/licenses/LICENSE-2.0
 *
 * Unless required by applicable law or agreed to in writing, software
 * distributed under the License is distributed on an "AS IS" BASIS, WITHOUT
 * WARRANTIES OR CONDITIONS OF ANY KIND, either express or implied. See the
 * License for the specific language governing permissions and limitations under
 * the License.
 */

package com.continuuity.internal.app.runtime.distributed;

import com.continuuity.api.common.RuntimeArguments;
import com.continuuity.api.service.GuavaServiceTwillRunnable;
import com.continuuity.api.service.ServiceSpecification;
import com.continuuity.app.ApplicationSpecification;
import com.continuuity.app.metrics.ServiceRunnableMetrics;
import com.continuuity.app.program.Program;
import com.continuuity.app.program.Programs;
import com.continuuity.app.runtime.Arguments;
import com.continuuity.app.runtime.ProgramOptions;
import com.continuuity.app.runtime.ProgramResourceReporter;
import com.continuuity.common.conf.CConfiguration;
import com.continuuity.common.guice.ConfigModule;
import com.continuuity.common.guice.DiscoveryRuntimeModule;
import com.continuuity.common.guice.IOModule;
import com.continuuity.common.guice.KafkaClientModule;
import com.continuuity.common.guice.LocationRuntimeModule;
import com.continuuity.common.guice.ZKClientModule;
import com.continuuity.common.lang.InstantiatorFactory;
import com.continuuity.common.logging.LoggingContextAccessor;
import com.continuuity.common.metrics.MetricsCollectionService;
import com.continuuity.data.runtime.DataFabricModules;
import com.continuuity.data.runtime.DataSetsModules;
import com.continuuity.gateway.auth.AuthModule;
import com.continuuity.internal.app.runtime.BasicArguments;
import com.continuuity.internal.app.runtime.MetricsFieldSetter;
import com.continuuity.internal.app.runtime.ProgramOptionConstants;
import com.continuuity.internal.app.runtime.SimpleProgramOptions;
import com.continuuity.internal.app.services.HttpServiceTwillRunnable;
import com.continuuity.internal.lang.Reflections;
import com.continuuity.logging.appender.LogAppenderInitializer;
import com.continuuity.logging.context.UserServiceLoggingContext;
import com.continuuity.logging.guice.LoggingModules;
import com.continuuity.metrics.guice.MetricsClientRuntimeModule;
import com.google.common.base.Preconditions;
import com.google.common.base.Predicates;
import com.google.common.base.Throwables;
import com.google.common.collect.ImmutableMap;
import com.google.common.collect.ImmutableSet;
import com.google.common.collect.Maps;
import com.google.common.io.Files;
import com.google.common.reflect.TypeToken;
import com.google.common.util.concurrent.Futures;
import com.google.gson.Gson;
import com.google.inject.AbstractModule;
import com.google.inject.Guice;
import com.google.inject.Inject;
import com.google.inject.Injector;
import com.google.inject.Module;
import com.google.inject.PrivateModule;
import com.google.inject.Scopes;
import com.google.inject.name.Named;
import com.google.inject.name.Names;
import com.google.inject.util.Modules;
import org.apache.commons.cli.CommandLine;
import org.apache.commons.cli.Option;
import org.apache.commons.cli.Options;
import org.apache.commons.cli.ParseException;
import org.apache.commons.cli.PosixParser;
import org.apache.hadoop.conf.Configuration;
import org.apache.hadoop.security.UserGroupInformation;
import org.apache.twill.api.Command;
import org.apache.twill.api.RuntimeSpecification;
import org.apache.twill.api.TwillContext;
import org.apache.twill.api.TwillRunnable;
import org.apache.twill.api.TwillRunnableSpecification;
import org.apache.twill.common.Services;
import org.apache.twill.filesystem.LocalLocationFactory;
import org.apache.twill.filesystem.Location;
import org.apache.twill.filesystem.LocationFactory;
import org.apache.twill.kafka.client.KafkaClientService;
import org.apache.twill.zookeeper.ZKClientService;
import org.slf4j.Logger;
import org.slf4j.LoggerFactory;

import java.io.File;
import java.io.IOException;
import java.util.Map;

/**
 * Wrapper TwillRunnable around User Twill Runnable.
 */
public class ServiceTwillRunnable implements TwillRunnable {

  private static final Logger LOG = LoggerFactory.getLogger(ServiceTwillRunnable.class);

  private String name;
  private String hConfName;
  private String cConfName;

  private Injector injector;
  private Program program;
  private ProgramOptions programOpts;
  private Configuration hConf;
  private CConfiguration cConf;
  private ZKClientService zkClientService;
  private KafkaClientService kafkaClientService;
  private MetricsCollectionService metricsCollectionService;
  private ProgramResourceReporter resourceReporter;
  private LogAppenderInitializer logAppenderInitializer;
  private TwillRunnable delegate;
  private String runnableName;

  protected ServiceTwillRunnable(String name, String hConfName, String cConfName) {
    this.name = name;
    this.hConfName = hConfName;
    this.cConfName = cConfName;
  }

  @Override
  public TwillRunnableSpecification configure() {
    return TwillRunnableSpecification.Builder.with()
      .setName(name)
      .withConfigs(ImmutableMap.<String, String>builder()
                     .put("hConf", hConfName)
                     .put("cConf", cConfName)
                     .build())
      .build();
  }

  @Override
  public void initialize(TwillContext context) {
    name = context.getSpecification().getName();
    Map<String, String> configs = context.getSpecification().getConfigs();

    LOG.info("Initialize runnable: " + name);
    try {
      CommandLine cmdLine = parseArgs(context.getApplicationArguments());

      // Loads configurations
      hConf = new Configuration();
      hConf.clear();
      hConf.addResource(new File(configs.get("hConf")).toURI().toURL());

      UserGroupInformation.setConfiguration(hConf);

      cConf = CConfiguration.create();
      cConf.clear();
      cConf.addResource(new File(configs.get("cConf")).toURI().toURL());

      injector = Guice.createInjector(createModule(context));

      zkClientService = injector.getInstance(ZKClientService.class);
      kafkaClientService = injector.getInstance(KafkaClientService.class);
      metricsCollectionService = injector.getInstance(MetricsCollectionService.class);

      // Initialize log appender
      logAppenderInitializer = injector.getInstance(LogAppenderInitializer.class);
      logAppenderInitializer.initialize();

      try {
        program = injector.getInstance(ProgramFactory.class)
          .create(cmdLine.getOptionValue(RunnableOptions.JAR));
      } catch (IOException e) {
        throw Throwables.propagate(e);
      }

      Arguments runtimeArguments
        = new Gson().fromJson(cmdLine.getOptionValue(RunnableOptions.RUNTIME_ARGS), BasicArguments.class);
      programOpts = new SimpleProgramOptions(name, createProgramArguments(context, configs), runtimeArguments);
      resourceReporter = new ProgramRunnableResourceReporter(program, metricsCollectionService, context);

      ApplicationSpecification appSpec = program.getSpecification();
      String processorName = program.getName();
      runnableName = programOpts.getName();

      ServiceSpecification serviceSpec = appSpec.getServices().get(processorName);
      final RuntimeSpecification runtimeSpec = serviceSpec.getRunnables().get(runnableName);

      String className = runtimeSpec.getRunnableSpecification().getClassName();
      LOG.info("Getting class : {}", program.getMainClass().getName());
      Class<?> clz = Class.forName(className, true, program.getClassLoader());
      Preconditions.checkArgument(TwillRunnable.class.isAssignableFrom(clz), "%s is not a TwillRunnable.", clz);

<<<<<<< HEAD
      // Special case for running Guava services since we need to instantiate the Guava service
      // using the program classloader.
      if (clz.isAssignableFrom(GuavaServiceTwillRunnable.class)) {
        delegate = new GuavaServiceTwillRunnable(program.getClassLoader());
=======
      // Special case for running http services since we need to instantiate the http service
      // using the program classloader.
      if (clz.isAssignableFrom(HttpServiceTwillRunnable.class)) {
        delegate = new HttpServiceTwillRunnable(program.getClassLoader());
>>>>>>> d6b1c7ea
      } else {
        delegate = (TwillRunnable) new InstantiatorFactory(false).get(TypeToken.of(clz)).create();
      }

      Reflections.visit(delegate, TypeToken.of(delegate.getClass()),
                        new MetricsFieldSetter(new ServiceRunnableMetrics(metricsCollectionService,
                                                                          program.getApplicationId(),
                                                                          program.getName(), runnableName)));

      final String[] argArray = RuntimeArguments.toPosixArray(programOpts.getUserArguments());
      LoggingContextAccessor.setLoggingContext(new UserServiceLoggingContext(
        program.getAccountId(), program.getApplicationId(), program.getName(), runnableName));
      delegate.initialize(new ForwardingTwillContext(context) {
        @Override
        public String[] getApplicationArguments() {
          return argArray;
        }

        @Override
        public TwillRunnableSpecification getSpecification() {
          return runtimeSpec.getRunnableSpecification();
        }
      });

      LOG.info("Runnable initialized: " + name);
    } catch (Throwable t) {
      LOG.error(t.getMessage(), t);
      throw Throwables.propagate(t);
    }
  }

  @Override
  public void handleCommand(Command command) throws Exception {
    try {
      delegate.handleCommand(command);
    } catch (Throwable t) {
      LOG.error(t.getMessage(), t);
      throw Throwables.propagate(t);
    }
  }

  @Override
  public void stop() {
    try {
      LOG.info("Stopping runnable: {}", name);
      delegate.stop();
    } catch (Exception e) {
      LOG.error("Failed to stop: {}", e, e);
      throw Throwables.propagate(e);
    } finally {
      logAppenderInitializer.close();
    }
  }

  @Override
  public void run() {
    Futures.getUnchecked(
      Services.chainStart(zkClientService, kafkaClientService, metricsCollectionService, resourceReporter));

    LOG.info("Starting runnable: {}", name);
    try {
      delegate.run();
    } catch (Throwable t) {
      LOG.error(t.getMessage(), t);
      throw Throwables.propagate(t);
    }
  }

  @Override
  public void destroy() {
    LOG.info("Releasing resources: {}", name);
    try {
      delegate.destroy();
    } finally {
      Futures.getUnchecked(
        Services.chainStop(resourceReporter, metricsCollectionService, kafkaClientService, zkClientService));
    }
    LOG.info("Runnable stopped: {}", name);
  }

  private CommandLine parseArgs(String[] args) {
    Options opts = new Options()
      .addOption(createOption(RunnableOptions.JAR, "Program jar location"))
      .addOption(createOption(RunnableOptions.RUNTIME_ARGS, "Runtime arguments"));

    try {
      return new PosixParser().parse(opts, args);
    } catch (ParseException e) {
      throw Throwables.propagate(e);
    }
  }

  private Option createOption(String opt, String desc) {
    Option option = new Option(opt, true, desc);
    option.setRequired(true);
    return option;
  }

  /**
   * Creates program arguments. It includes all configurations from the specification, excluding hConf and cConf.
   */
  private Arguments createProgramArguments(TwillContext context, Map<String, String> configs) {
    Map<String, String> args = ImmutableMap.<String, String>builder()
      .put(ProgramOptionConstants.INSTANCE_ID, Integer.toString(context.getInstanceId()))
      .put(ProgramOptionConstants.INSTANCES, Integer.toString(context.getInstanceCount()))
      .put(ProgramOptionConstants.RUN_ID, context.getApplicationRunId().getId())
      .putAll(Maps.filterKeys(configs, Predicates.not(Predicates.in(ImmutableSet.of("hConf", "cConf")))))
      .build();

    return new BasicArguments(args);
  }

  protected Module createModule(final TwillContext context) {
    return Modules.combine(
      new ConfigModule(cConf, hConf),
      new IOModule(),
      new ZKClientModule(),
      new KafkaClientModule(),
      new AuthModule(),
      new MetricsClientRuntimeModule().getDistributedModules(),
      new LocationRuntimeModule().getDistributedModules(),
      new LoggingModules().getDistributedModules(),
      new DiscoveryRuntimeModule().getDistributedModules(),
      new DataFabricModules().getDistributedModules(),
      new DataSetsModules().getDistributedModule(),
      new AbstractModule() {
        @Override
        protected void configure() {
          // For program loading
          install(createProgramFactoryModule());
        }
      }
    );
  }

  private Module createProgramFactoryModule() {
    return new PrivateModule() {
      @Override
      protected void configure() {
        bind(LocationFactory.class)
          .annotatedWith(Names.named("program.location.factory"))
          .toInstance(new LocalLocationFactory(new File(System.getProperty("user.dir"))));
        bind(ProgramFactory.class).in(Scopes.SINGLETON);
        expose(ProgramFactory.class);
      }
    };
  }

  /**
   * A private factory for creating instance of Program.
   * It's needed so that we can inject different LocationFactory just for loading program.
   */
  private static final class ProgramFactory {

    private final LocationFactory locationFactory;

    @Inject
    ProgramFactory(@Named("program.location.factory") LocationFactory locationFactory) {
      this.locationFactory = locationFactory;
    }

    public Program create(String path) throws IOException {
      Location location = locationFactory.create(path);
      return Programs.createWithUnpack(location, Files.createTempDir());
    }
  }
}<|MERGE_RESOLUTION|>--- conflicted
+++ resolved
@@ -189,17 +189,14 @@
       Class<?> clz = Class.forName(className, true, program.getClassLoader());
       Preconditions.checkArgument(TwillRunnable.class.isAssignableFrom(clz), "%s is not a TwillRunnable.", clz);
 
-<<<<<<< HEAD
-      // Special case for running Guava services since we need to instantiate the Guava service
-      // using the program classloader.
       if (clz.isAssignableFrom(GuavaServiceTwillRunnable.class)) {
+        // Special case for running Guava services since we need to instantiate the Guava service
+        // using the program classloader.
         delegate = new GuavaServiceTwillRunnable(program.getClassLoader());
-=======
-      // Special case for running http services since we need to instantiate the http service
-      // using the program classloader.
-      if (clz.isAssignableFrom(HttpServiceTwillRunnable.class)) {
+      } else if (clz.isAssignableFrom(HttpServiceTwillRunnable.class)) {
+        // Special case for running http services since we need to instantiate the http service
+        // using the program classloader.
         delegate = new HttpServiceTwillRunnable(program.getClassLoader());
->>>>>>> d6b1c7ea
       } else {
         delegate = (TwillRunnable) new InstantiatorFactory(false).get(TypeToken.of(clz)).create();
       }
