--- conflicted
+++ resolved
@@ -349,10 +349,7 @@
       Scan scan = new Scan();
       scan.setTimeRange(0, HConstants.LATEST_TIMESTAMP);
       scan.setMaxVersions(1); // we only need to see one version of each row
-<<<<<<< HEAD
-=======
       scan.setFilter(new FirstKeyOnlyFilter()); // we only need to see the first column (=key) of each row
->>>>>>> a34648ab
       scan.setStartRow(startRow);
       if (stopRow != null) {
         scan.setStopRow(stopRow);
