--- conflicted
+++ resolved
@@ -279,7 +279,8 @@
     StreamConfig config = new StreamConfig(name, partitionDuration, indexInterval, ttl, streamLocation, null);
     saveConfig(config);
 
-<<<<<<< HEAD
+    streamCoordinator.streamCreated(name);
+
     // Create the notification feeds linked to that stream
     createStreamFeeds(name);
   }
@@ -310,9 +311,6 @@
     } catch (NotificationFeedException e) {
       LOG.error("Cannot create feed for Stream {} heartbeats.", stream, e);
     }
-=======
-    streamCoordinator.streamCreated(name);
->>>>>>> 8deac8a4
   }
 
   @Override
