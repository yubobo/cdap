--- conflicted
+++ resolved
@@ -174,11 +174,7 @@
       this.streamFeed = new Id.NotificationFeed.Builder()
         .setNamespaceId(streamId.getNamespaceId())
         .setCategory(Constants.Notification.Stream.STREAM_FEED_CATEGORY)
-<<<<<<< HEAD
-        .setName(String.format("%sSize", streamName))
-=======
-        .setName(streamId.getName())
->>>>>>> 534b5676
+        .setName(String.format("%sSize", streamId.getName()))
         .build();
       this.streamThresholdMB = new AtomicInteger(streamThresholdMB);
     }
