/*
 * Copyright © 2015 Cask Data, Inc.
 *
 * Licensed under the Apache License, Version 2.0 (the "License"); you may not
 * use this file except in compliance with the License. You may obtain a copy of
 * the License at
 *
 * http://www.apache.org/licenses/LICENSE-2.0
 *
 * Unless required by applicable law or agreed to in writing, software
 * distributed under the License is distributed on an "AS IS" BASIS, WITHOUT
 * WARRANTIES OR CONDITIONS OF ANY KIND, either express or implied. See the
 * License for the specific language governing permissions and limitations under
 * the License.
 */

package co.cask.cdap.data.stream.service;

import co.cask.cdap.api.data.stream.StreamSpecification;
import co.cask.cdap.data.stream.StreamCoordinatorClient;
<<<<<<< HEAD
import co.cask.cdap.data2.transaction.stream.StreamAdmin;
import com.google.common.collect.Maps;
=======
import co.cask.cdap.notifications.feeds.NotificationFeedManager;
>>>>>>> d33188d5
import com.google.inject.Inject;

import java.util.Map;

/**
 * Stream service running in local mode.
 */
public class LocalStreamService extends AbstractStreamService {

  private final StreamAdmin streamAdmin;
  private final StreamWriterSizeCollector streamWriterSizeCollector;
  private final StreamWriterSizeFetcher streamWriterSizeFetcher;
  private final StreamMetaStore streamMetaStore;
  private final Map<String, Long> streamsBaseSizes;
  private boolean isInit;

  @Inject
  public LocalStreamService(StreamCoordinatorClient streamCoordinatorClient,
                            StreamFileJanitorService janitorService,
<<<<<<< HEAD
                            StreamMetaStore streamMetaStore,
                            StreamAdmin streamAdmin,
                            StreamWriterSizeCollector streamWriterSizeCollector,
                            StreamWriterSizeFetcher streamWriterSizeFetcher) {
    super(streamCoordinatorClient, janitorService);
    this.streamAdmin = streamAdmin;
    this.streamMetaStore = streamMetaStore;
    this.streamWriterSizeCollector = streamWriterSizeCollector;
    this.streamWriterSizeFetcher = streamWriterSizeFetcher;
    this.streamsBaseSizes = Maps.newHashMap();
    this.isInit = true;
=======
                            StreamWriterSizeManager sizeManager,
                            NotificationFeedManager notificationFeedManager) {
    super(streamCoordinatorClient, janitorService, sizeManager, notificationFeedManager);
>>>>>>> d33188d5
  }

  @Override
  protected void initialize() throws Exception {
    // No-op
  }

  @Override
  protected void doShutdown() throws Exception {
    // No-op
  }

  @Override
  protected void runOneIteration() throws Exception {
    // Get stream size - which will be the entire size - and send a notification if the size is big enough
    for (StreamSpecification streamSpec : streamMetaStore.listStreams()) {
      Long baseSize = streamsBaseSizes.get(streamSpec.getName());
      if (baseSize == null) {
        // First time that this stream is called in this method
        baseSize = streamWriterSizeFetcher.fetchSize(streamAdmin.getConfig(streamSpec.getName()));
        streamsBaseSizes.put(streamSpec.getName(), baseSize);
      }

      long absoluteSize = baseSize + streamWriterSizeCollector.getTotalCollected(streamSpec.getName());

      // TODO check that this size is higher than a threshold, and send a notification is so - or if isInit is true too
      // TODO will come in a later PR

    }
    isInit = false;
  }
}<|MERGE_RESOLUTION|>--- conflicted
+++ resolved
@@ -18,12 +18,9 @@
 
 import co.cask.cdap.api.data.stream.StreamSpecification;
 import co.cask.cdap.data.stream.StreamCoordinatorClient;
-<<<<<<< HEAD
 import co.cask.cdap.data2.transaction.stream.StreamAdmin;
 import com.google.common.collect.Maps;
-=======
 import co.cask.cdap.notifications.feeds.NotificationFeedManager;
->>>>>>> d33188d5
 import com.google.inject.Inject;
 
 import java.util.Map;
@@ -43,23 +40,18 @@
   @Inject
   public LocalStreamService(StreamCoordinatorClient streamCoordinatorClient,
                             StreamFileJanitorService janitorService,
-<<<<<<< HEAD
                             StreamMetaStore streamMetaStore,
                             StreamAdmin streamAdmin,
                             StreamWriterSizeCollector streamWriterSizeCollector,
-                            StreamWriterSizeFetcher streamWriterSizeFetcher) {
-    super(streamCoordinatorClient, janitorService);
+                            StreamWriterSizeFetcher streamWriterSizeFetcher,
+                            NotificationFeedManager notificationFeedManager) {
+    super(streamCoordinatorClient, janitorService, notificationFeedManager);
     this.streamAdmin = streamAdmin;
     this.streamMetaStore = streamMetaStore;
     this.streamWriterSizeCollector = streamWriterSizeCollector;
     this.streamWriterSizeFetcher = streamWriterSizeFetcher;
     this.streamsBaseSizes = Maps.newHashMap();
     this.isInit = true;
-=======
-                            StreamWriterSizeManager sizeManager,
-                            NotificationFeedManager notificationFeedManager) {
-    super(streamCoordinatorClient, janitorService, sizeManager, notificationFeedManager);
->>>>>>> d33188d5
   }
 
   @Override
