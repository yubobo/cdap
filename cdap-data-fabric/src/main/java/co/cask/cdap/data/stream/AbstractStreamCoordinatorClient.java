--- conflicted
+++ resolved
@@ -111,10 +111,6 @@
           }
           // Merge the old and new properties.
           return new CoordinatorStreamProperties(
-<<<<<<< HEAD
-            properties.getStreamId(),
-=======
->>>>>>> 2326427c
             firstNotNull(properties.getTTL(), oldProperties.getTTL()),
             firstNotNull(properties.getFormat(), oldProperties.getFormat()),
             firstNotNull(properties.getThreshold(), oldProperties.getThreshold()),
