--- conflicted
+++ resolved
@@ -16,12 +16,6 @@
 
 package co.cask.cdap.data2.dataset2;
 
-<<<<<<< HEAD
-=======
-import co.cask.cdap.common.conf.CConfiguration;
-import co.cask.cdap.data2.datafabric.dataset.InMemoryDefinitionRegistryFactory;
-
->>>>>>> 7118f8a5
 /**
  *
  */
@@ -29,12 +23,7 @@
 
   @Override
   protected DatasetFramework getFramework() throws DatasetManagementException {
-<<<<<<< HEAD
-    DatasetFramework framework = new InMemoryDatasetFramework(registryFactory, DEFAULT_MODULES);
-=======
-    DatasetFramework framework = new InMemoryDatasetFramework(
-      new InMemoryDefinitionRegistryFactory(), DEFAULT_MODULES, CConfiguration.create());
->>>>>>> 7118f8a5
+    DatasetFramework framework = new InMemoryDatasetFramework(registryFactory, DEFAULT_MODULES, cConf);
     framework.createNamespace(NAMESPACE_ID);
     return framework;
   }
