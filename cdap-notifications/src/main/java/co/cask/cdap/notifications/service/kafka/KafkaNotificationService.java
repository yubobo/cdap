--- conflicted
+++ resolved
@@ -129,12 +129,8 @@
 
   @Override
   public <N> Cancellable subscribe(Id.NotificationFeed feed, NotificationHandler<N> handler,
-<<<<<<< HEAD
-                                   Executor executor) throws NotificationFeedException {
-=======
                                    Executor executor)
     throws NotificationFeedNotFoundException, NotificationFeedException {
->>>>>>> 85b7b2d7
     // This call will make sure that the feed exists
     feedManager.getFeed(feed);
 
@@ -171,12 +167,8 @@
     }
 
     public <N> Cancellable subscribe(Id.NotificationFeed feed, NotificationHandler<N> handler,
-<<<<<<< HEAD
-                                     Executor executor) throws NotificationFeedException {
-=======
                                      Executor executor)
       throws NotificationFeedNotFoundException, NotificationFeedException {
->>>>>>> 85b7b2d7
       final Cancellable cancellable = KafkaNotificationService.super.subscribe(feed, handler, executor);
       synchronized (KafkaNotificationService.this) {
         if (subscriptions == 0) {
