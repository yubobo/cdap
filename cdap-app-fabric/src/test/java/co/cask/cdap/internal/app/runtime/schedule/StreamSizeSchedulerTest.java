--- conflicted
+++ resolved
@@ -35,123 +35,19 @@
 @Category(XSlowTests.class)
 public class StreamSizeSchedulerTest extends SchedulerTestBase {
 
-<<<<<<< HEAD
-  private static final Id.Namespace NAMESPACE = new Id.Namespace(Constants.DEFAULT_NAMESPACE);
-  private static final Id.Application APP_ID = new Id.Application(NAMESPACE, "AppWithStreamSizeSchedule");
-  private static final Id.Program PROGRAM_ID = new Id.Program(APP_ID, ProgramType.WORKFLOW, "SampleWorkflow");
-  private static final String SCHEDULE_NAME_1 = "SampleSchedule1";
-  private static final String SCHEDULE_NAME_2 = "SampleSchedule2";
-  private static final SchedulableProgramType PROGRAM_TYPE = SchedulableProgramType.WORKFLOW;
-  private static final Id.Stream STREAM_ID = Id.Stream.from(NAMESPACE, "stream");
-  private static final Id.NotificationFeed FEED = new Id.NotificationFeed.Builder()
-    .setNamespaceId(STREAM_ID.getNamespaceId())
-    .setCategory(Constants.Notification.Stream.STREAM_FEED_CATEGORY)
-    .setName(STREAM_ID.getId() + "Size")
-    .build();
-  private static final Schedule UPDATE_SCHEDULE_2 =
-    Schedules.createDataSchedule(SCHEDULE_NAME_2, "Every 1M", Schedules.Source.STREAM, STREAM_ID.getId(), 1);
-=======
   private static NotificationService notificationService;
->>>>>>> 8d3682e1
 
   @BeforeClass
   public static void setup() throws Exception {
     notificationService = injector.getInstance(NotificationService.class);
   }
 
-<<<<<<< HEAD
-  @Test
-  public void testStreamSizeSchedule() throws Exception {
-    // Test the StreamSizeScheduler behavior using notifications
-
-    AppFabricTestHelper.deployApplication(AppWithStreamSizeSchedule.class);
-    Assert.assertEquals(Scheduler.ScheduleState.SCHEDULED,
-                        streamSizeScheduler.scheduleState(PROGRAM_ID, PROGRAM_TYPE, SCHEDULE_NAME_1));
-    Assert.assertEquals(Scheduler.ScheduleState.SCHEDULED,
-                        streamSizeScheduler.scheduleState(PROGRAM_ID, PROGRAM_TYPE, SCHEDULE_NAME_2));
-    int runs = store.getRuns(PROGRAM_ID, ProgramRunStatus.ALL, Long.MIN_VALUE, Long.MAX_VALUE, 100).size();
-    Assert.assertEquals(0, runs);
-
-    // Publish a notification on behalf of the stream with enough data to trigger the execution of the job
-    metricStore.add(new MetricValue(ImmutableMap.of(Constants.Metrics.Tag.NAMESPACE, STREAM_ID.getNamespaceId(),
-                                                    Constants.Metrics.Tag.STREAM, STREAM_ID.getId()),
-                                    "collect.bytes", TimeUnit.MILLISECONDS.toSeconds(System.currentTimeMillis()),
-                                    1024 * 1024, MetricType.COUNTER));
-    notificationService.publish(FEED, new StreamSizeNotification(System.currentTimeMillis(), 1024 * 1025));
-
-    waitForRuns(PROGRAM_ID, 1);
-
-    // Make sure that we don't have any more runs
-    TimeUnit.SECONDS.sleep(5);
-    runs = store.getRuns(PROGRAM_ID, ProgramRunStatus.ALL, Long.MIN_VALUE, Long.MAX_VALUE, 100).size();
-    Assert.assertEquals(1, runs);
-
-    // Both schedule should now be triggered
-    metricStore.add(new MetricValue(ImmutableMap.of(Constants.Metrics.Tag.NAMESPACE, STREAM_ID.getNamespaceId(),
-                                                    Constants.Metrics.Tag.STREAM, STREAM_ID.getId()),
-                                    "collect.bytes", TimeUnit.MILLISECONDS.toSeconds(System.currentTimeMillis()),
-                                    1024 * 1024, MetricType.COUNTER));
-    notificationService.publish(FEED, new StreamSizeNotification(System.currentTimeMillis(), 2 * 1024 * 1025));
-    waitForRuns(PROGRAM_ID, 3);
-
-    // Suspend a schedule multiple times, and make sur that it doesn't mess up anything
-    streamSizeScheduler.suspendSchedule(PROGRAM_ID, PROGRAM_TYPE, SCHEDULE_NAME_2);
-    streamSizeScheduler.suspendSchedule(PROGRAM_ID, PROGRAM_TYPE, SCHEDULE_NAME_2);
-    Assert.assertEquals(Scheduler.ScheduleState.SUSPENDED,
-                        streamSizeScheduler.scheduleState(PROGRAM_ID, PROGRAM_TYPE, SCHEDULE_NAME_2));
-
-    // The first schedule should trigger execution
-    metricStore.add(new MetricValue(ImmutableMap.of(Constants.Metrics.Tag.NAMESPACE, STREAM_ID.getNamespaceId(),
-                                                    Constants.Metrics.Tag.STREAM, STREAM_ID.getId()),
-                                    "collect.bytes", TimeUnit.MILLISECONDS.toSeconds(System.currentTimeMillis()),
-                                    1024 * 1024, MetricType.COUNTER));
-    notificationService.publish(FEED, new StreamSizeNotification(System.currentTimeMillis(), 3 * 1024 * 1025));
-    waitForRuns(PROGRAM_ID, 4);
-
-    streamSizeScheduler.resumeSchedule(PROGRAM_ID, PROGRAM_TYPE, SCHEDULE_NAME_2);
-    streamSizeScheduler.resumeSchedule(PROGRAM_ID, PROGRAM_TYPE, SCHEDULE_NAME_2);
-    Assert.assertEquals(Scheduler.ScheduleState.SCHEDULED,
-                        streamSizeScheduler.scheduleState(PROGRAM_ID, PROGRAM_TYPE, SCHEDULE_NAME_2));
-
-    // Both schedules should be trigger. In particular, the schedule that has just been resumed twice should
-    // only trigger once
-    metricStore.add(new MetricValue(ImmutableMap.of(Constants.Metrics.Tag.NAMESPACE, STREAM_ID.getNamespaceId(),
-                                                    Constants.Metrics.Tag.STREAM, STREAM_ID.getId()),
-                                    "collect.bytes", TimeUnit.MILLISECONDS.toSeconds(System.currentTimeMillis()),
-                                    1024 * 1024, MetricType.COUNTER));
-    notificationService.publish(FEED, new StreamSizeNotification(System.currentTimeMillis(), 4 * 1024 * 1025));
-    TimeUnit.SECONDS.sleep(5);
-    runs = store.getRuns(PROGRAM_ID, ProgramRunStatus.ALL, Long.MIN_VALUE, Long.MAX_VALUE, 100).size();
-    Assert.assertEquals(6, runs);
-
-    // Update the schedule2's data trigger
-    // Both schedules should now trigger execution after 1 MB of data received
-    streamSizeScheduler.updateSchedule(PROGRAM_ID, PROGRAM_TYPE, UPDATE_SCHEDULE_2);
-    metricStore.add(new MetricValue(ImmutableMap.of(Constants.Metrics.Tag.NAMESPACE, STREAM_ID.getNamespaceId(),
-                                                    Constants.Metrics.Tag.STREAM, STREAM_ID.getId()),
-                                    "collect.bytes", TimeUnit.MILLISECONDS.toSeconds(System.currentTimeMillis()),
-                                    1024 * 1024, MetricType.COUNTER));
-    notificationService.publish(FEED, new StreamSizeNotification(System.currentTimeMillis(), 5 * 1024 * 1025));
-    waitForRuns(PROGRAM_ID, 8);
-  }
-
-  private void waitForRuns(Id.Program programId, int expectedRuns) throws Exception {
-    int runs;
-    long initTime = System.currentTimeMillis();
-    while (System.currentTimeMillis() < initTime + TimeUnit.SECONDS.toMillis(5)) {
-      runs = store.getRuns(programId, ProgramRunStatus.ALL, Long.MIN_VALUE, Long.MAX_VALUE, 100).size();
-      try {
-        Assert.assertEquals(expectedRuns, runs);
-        return;
-      } catch (Throwable t) {
-        TimeUnit.MILLISECONDS.sleep(100);
-=======
   @Override
   protected StreamMetricsPublisher createMetricsPublisher(final Id.Stream streamId) {
     final Id.NotificationFeed feed = new Id.NotificationFeed.Builder()
       .setNamespaceId(streamId.getNamespaceId())
       .setCategory(Constants.Notification.Stream.STREAM_FEED_CATEGORY)
-      .setName(streamId.getName() + "Size")
+      .setName(streamId.getId() + "Size")
       .build();
 
     return new StreamMetricsPublisher() {
@@ -161,12 +57,11 @@
       @Override
       public void increment(long size) throws Exception {
         metricStore.add(new MetricValue(ImmutableMap.of(Constants.Metrics.Tag.NAMESPACE, streamId.getNamespaceId(),
-                                                        Constants.Metrics.Tag.STREAM, streamId.getName()),
+                                                        Constants.Metrics.Tag.STREAM, streamId.getId()),
                                         "collect.bytes", TimeUnit.MILLISECONDS.toSeconds(System.currentTimeMillis()),
                                         size, MetricType.COUNTER));
         totalSize += size;
         notificationService.publish(feed, new StreamSizeNotification(System.currentTimeMillis(), totalSize));
->>>>>>> 8d3682e1
       }
     };
   }
