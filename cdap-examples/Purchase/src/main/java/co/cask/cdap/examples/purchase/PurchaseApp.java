/*
 * Copyright © 2014 Cask Data, Inc.
 *
 * Licensed under the Apache License, Version 2.0 (the "License"); you may not
 * use this file except in compliance with the License. You may obtain a copy of
 * the License at
 *
 * http://www.apache.org/licenses/LICENSE-2.0
 *
 * Unless required by applicable law or agreed to in writing, software
 * distributed under the License is distributed on an "AS IS" BASIS, WITHOUT
 * WARRANTIES OR CONDITIONS OF ANY KIND, either express or implied. See the
 * License for the specific language governing permissions and limitations under
 * the License.
 */

package co.cask.cdap.examples.purchase;

import co.cask.cdap.api.app.AbstractApplication;
import co.cask.cdap.api.data.stream.Stream;
import co.cask.cdap.api.dataset.lib.KeyValueTable;
import co.cask.cdap.api.dataset.lib.ObjectStores;
import co.cask.cdap.internal.io.UnsupportedTypeException;

/**
 * This implements a simple purchase history application via a scheduled MapReduce Workflow --
 * see package-info for more details.
 */
public class PurchaseApp extends AbstractApplication {

  public static final String APP_NAME = "PurchaseHistory";

  @Override
  public void configure() {
<<<<<<< HEAD
    setName(APP_NAME);
    setDescription("Purchase history application");
=======
    setName("PurchaseHistory");
    setDescription("Purchase history app");
    
    // Ingest data into the Application via Streams
>>>>>>> b133c267
    addStream(new Stream("purchaseStream"));
    
    // Store processed data in Datasets
    createDataset("frequentCustomers", KeyValueTable.class);
    
    // Process events in real-time using Flows
    addFlow(new PurchaseFlow());
<<<<<<< HEAD
    addWorkflow(new PurchaseHistoryWorkflow());
    addService(new PurchaseService());
=======
    
    // Query the processed data using a Procedure
    addProcedure(new PurchaseProcedure());
    
    // Run a MapReduce job on the acquired data using a Workflow
    addWorkflow(new PurchaseHistoryWorkflow());
    
    // Provide a Service to Application components
>>>>>>> b133c267
    addService(new CatalogLookupService());

    try {
      createDataset("history", PurchaseHistoryStore.class, PurchaseHistoryStore.properties());
      ObjectStores.createObjectStore(getConfigurer(), "purchases", Purchase.class);
    } catch (UnsupportedTypeException e) {
      // This exception is thrown by ObjectStore if its parameter type cannot be 
      // (de)serialized (for example, if it is an interface and not a class, then there is
      // no auto-magic way deserialize an object.) In this case that will not happen
      // because PurchaseHistory and Purchase are actual classes.
      throw new RuntimeException(e);
    }
  }
}<|MERGE_RESOLUTION|>--- conflicted
+++ resolved
@@ -32,35 +32,25 @@
 
   @Override
   public void configure() {
-<<<<<<< HEAD
     setName(APP_NAME);
-    setDescription("Purchase history application");
-=======
-    setName("PurchaseHistory");
-    setDescription("Purchase history app");
-    
+    setDescription("Purchase history application.");
+
     // Ingest data into the Application via Streams
->>>>>>> b133c267
     addStream(new Stream("purchaseStream"));
-    
+
     // Store processed data in Datasets
     createDataset("frequentCustomers", KeyValueTable.class);
-    
+
     // Process events in real-time using Flows
     addFlow(new PurchaseFlow());
-<<<<<<< HEAD
-    addWorkflow(new PurchaseHistoryWorkflow());
-    addService(new PurchaseService());
-=======
-    
-    // Query the processed data using a Procedure
-    addProcedure(new PurchaseProcedure());
-    
+
     // Run a MapReduce job on the acquired data using a Workflow
     addWorkflow(new PurchaseHistoryWorkflow());
-    
+
+    // Retrieve the processed data using a Service
+    addService(new PurchaseService());
+
     // Provide a Service to Application components
->>>>>>> b133c267
     addService(new CatalogLookupService());
 
     try {
