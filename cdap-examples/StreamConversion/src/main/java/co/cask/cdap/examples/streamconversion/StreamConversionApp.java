/*
 * Copyright © 2015 Cask Data, Inc.
 *
 * Licensed under the Apache License, Version 2.0 (the "License"); you may not
 * use this file except in compliance with the License. You may obtain a copy of
 * the License at
 *
 * http://www.apache.org/licenses/LICENSE-2.0
 *
 * Unless required by applicable law or agreed to in writing, software
 * distributed under the License is distributed on an "AS IS" BASIS, WITHOUT
 * WARRANTIES OR CONDITIONS OF ANY KIND, either express or implied. See the
 * License for the specific language governing permissions and limitations under
 * the License.
 */

package co.cask.cdap.examples.streamconversion;

import co.cask.cdap.api.app.AbstractApplication;
import co.cask.cdap.api.data.schema.Schema;
import co.cask.cdap.api.data.stream.Stream;
import co.cask.cdap.api.dataset.lib.FileSetProperties;
import co.cask.cdap.api.dataset.lib.TimePartitionedFileSet;
<<<<<<< HEAD
import co.cask.cdap.api.schedule.TimeSchedule;
=======
import co.cask.cdap.api.schedule.Schedules;
>>>>>>> 7ccc787e
import org.apache.avro.mapreduce.AvroKeyInputFormat;
import org.apache.avro.mapreduce.AvroKeyOutputFormat;

/**
 * An application that illustrates the use of time-partitioned file sets by the example of
 * periodic stream conversion.
 */
public class StreamConversionApp extends AbstractApplication {

  static final String SCHEMA_STRING = Schema.recordOf(
    "streamEvent",
    Schema.Field.of("time", Schema.of(Schema.Type.LONG)),
    Schema.Field.of("body", Schema.of(Schema.Type.STRING))).toString();

  @Override
  public void configure() {
    addStream(new Stream("events"));
    addMapReduce(new StreamConversionMapReduce());
    addWorkflow(new StreamConversionWorkflow());
<<<<<<< HEAD
    scheduleWorkflow(new TimeSchedule("every5min", "runs every 5 minutes", "*/5 * * * *"),
=======
    scheduleWorkflow(Schedules.createTimeSchedule("every5min", "runs every 5 minutes", "*/5 * * * *"),
>>>>>>> 7ccc787e
                     "StreamConversionWorkflow");

    // create the time-partitioned file set, configure it to work with MapReduce and with Explore
    createDataset("converted", TimePartitionedFileSet.class, FileSetProperties.builder()
      // properties for file set
      .setBasePath("/converted")
      .setInputFormat(AvroKeyInputFormat.class)
      .setOutputFormat(AvroKeyOutputFormat.class)
      .setOutputProperty("schema", SCHEMA_STRING)
        // properties for explore (to create a partitioned hive table)
      .setEnableExploreOnCreate(true)
      .setSerDe("org.apache.hadoop.hive.serde2.avro.AvroSerDe")
      .setExploreInputFormat("org.apache.hadoop.hive.ql.io.avro.AvroContainerInputFormat")
      .setExploreOutputFormat("org.apache.hadoop.hive.ql.io.avro.AvroContainerOutputFormat")
      .setTableProperty("avro.schema.literal", SCHEMA_STRING)
      .build());
  }
}<|MERGE_RESOLUTION|>--- conflicted
+++ resolved
@@ -21,11 +21,7 @@
 import co.cask.cdap.api.data.stream.Stream;
 import co.cask.cdap.api.dataset.lib.FileSetProperties;
 import co.cask.cdap.api.dataset.lib.TimePartitionedFileSet;
-<<<<<<< HEAD
-import co.cask.cdap.api.schedule.TimeSchedule;
-=======
 import co.cask.cdap.api.schedule.Schedules;
->>>>>>> 7ccc787e
 import org.apache.avro.mapreduce.AvroKeyInputFormat;
 import org.apache.avro.mapreduce.AvroKeyOutputFormat;
 
@@ -45,11 +41,7 @@
     addStream(new Stream("events"));
     addMapReduce(new StreamConversionMapReduce());
     addWorkflow(new StreamConversionWorkflow());
-<<<<<<< HEAD
-    scheduleWorkflow(new TimeSchedule("every5min", "runs every 5 minutes", "*/5 * * * *"),
-=======
     scheduleWorkflow(Schedules.createTimeSchedule("every5min", "runs every 5 minutes", "*/5 * * * *"),
->>>>>>> 7ccc787e
                      "StreamConversionWorkflow");
 
     // create the time-partitioned file set, configure it to work with MapReduce and with Explore
