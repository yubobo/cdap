--- conflicted
+++ resolved
@@ -136,13 +136,8 @@
   }
 
 
-<<<<<<< HEAD
-  private void createStream(Id.Stream streamId) throws Exception {
+  private HttpResponse createStream(Id.Stream streamId, int... allowedErrorCodes) throws Exception {
     URL url = createURL(streamId.getNamespaceId(), "streams/" + streamId.getId());
-=======
-  private HttpResponse createStream(Id.Stream streamId, int... allowedErrorCodes) throws Exception {
-    URL url = createURL(streamId.getNamespaceId(), "streams/" + streamId.getName());
->>>>>>> 8d3682e1
     HttpRequest request = HttpRequest.put(url).build();
     HttpResponse response = HttpRequests.execute(request);
     int responseCode = response.getResponseCode();
