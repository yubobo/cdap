/*
 * Copyright 2012-2014 Continuuity, Inc.
 *
 * Licensed under the Apache License, Version 2.0 (the "License"); you may not
 * use this file except in compliance with the License. You may obtain a copy of
 * the License at
 *
 * http://www.apache.org/licenses/LICENSE-2.0
 *
 * Unless required by applicable law or agreed to in writing, software
 * distributed under the License is distributed on an "AS IS" BASIS, WITHOUT
 * WARRANTIES OR CONDITIONS OF ANY KIND, either express or implied. See the
 * License for the specific language governing permissions and limitations under
 * the License.
 */

package com.continuuity.explore.client;

import com.continuuity.common.conf.CConfiguration;
import com.continuuity.common.conf.Constants;
import com.continuuity.explore.service.Explore;
import com.continuuity.explore.service.ExploreException;
import com.continuuity.explore.service.Handle;
import com.continuuity.explore.service.HandleNotFoundException;
import com.continuuity.explore.service.Result;
import com.continuuity.explore.service.Status;
<<<<<<< HEAD
import com.continuuity.explore.service.UnexpectedQueryStatusException;

import com.google.common.base.Functions;
import com.google.common.base.Throwables;
import com.google.common.util.concurrent.Futures;
import com.google.common.util.concurrent.ListenableFuture;
import com.google.common.util.concurrent.MoreExecutors;
import org.apache.twill.common.Threads;
import org.slf4j.Logger;
import org.slf4j.LoggerFactory;

import java.util.Iterator;
=======

import com.google.common.base.Charsets;
import com.google.common.base.Joiner;
import com.google.common.base.Objects;
import com.google.common.collect.ImmutableMap;
import com.google.common.collect.Maps;
import com.google.gson.Gson;
import com.google.gson.JsonParseException;
import com.google.gson.JsonSyntaxException;
import com.google.gson.reflect.TypeToken;
import org.jboss.netty.handler.codec.http.HttpResponseStatus;
import org.slf4j.Logger;
import org.slf4j.LoggerFactory;

import java.io.IOException;
import java.lang.reflect.Type;
import java.net.InetSocketAddress;
import java.net.URL;
>>>>>>> c2e7847d
import java.util.List;
import java.util.NoSuchElementException;
import java.util.concurrent.Callable;
import java.util.concurrent.Executors;
import java.util.concurrent.TimeUnit;

/**
 * A base for an Explore Client that talks to a server implementing {@link Explore} over HTTP.
 */
public abstract class AbstractExploreClient extends ExploreHttpClient implements ExploreClient {
  private StatementExecutor executor;
  private final int executorThreads;

<<<<<<< HEAD
  protected AbstractExploreClient(int executorThreads) {
    this.executorThreads = executorThreads;
=======
  protected abstract String getAuthorizationToken();

  @Override
  public boolean isAvailable() {
    try {
      HttpResponse response = doGet(String.format("explore/status"));
      return HttpResponseStatus.OK.getCode() == response.getResponseCode();
    } catch (Exception e) {
      LOG.info("Caught exception when checking Explore availability", e);
      return false;
    }
>>>>>>> c2e7847d
  }

  @Override
  protected void startUp() throws Exception {
    executor = new StatementExecutor(MoreExecutors.listeningDecorator(
      Executors.newFixedThreadPool(executorThreads, Threads.createDaemonThreadFactory("explore-client-executor"))));
  }

  @Override
  protected void shutDown() throws Exception {
    if (executor != null) {
      executor.shutdownNow();
    }
  }

  @Override
  public ListenableFuture<Boolean> disableExplore(final String datasetInstance) {
    final ListenableFuture<Handle> futureHandle = executor.submit(new Callable<Handle>() {
      @Override
      public Handle call() throws Exception {
        return doDisableExplore(datasetInstance);
      }
    });
    StatementExecutionFuture futureResults = getFutureResultsFromHandle(futureHandle);

    // We actually never return false - exceptions will be thrown in case of an error in the futureHandle
    return Futures.transform(futureResults, Functions.constant(true));
  }

  @Override
  public ListenableFuture<Boolean> enableExplore(final String datasetInstance) {
    final ListenableFuture<Handle> futureHandle = executor.submit(new Callable<Handle>() {
      @Override
      public Handle call() throws Exception {
        return doEnableExplore(datasetInstance);
      }
    });
    StatementExecutionFuture futureResults = getFutureResultsFromHandle(futureHandle);

    // We actually never return false - exceptions will be thrown in case of an error in the futureHandle
    return Futures.transform(futureResults, Functions.constant(true));
  }

  @Override
  public StatementExecutionFuture submit(final String statement) {
    final ListenableFuture<Handle> futureHandle = executor.submit(new Callable<Handle>() {
      @Override
      public Handle call() throws Exception {
        return execute(statement);
      }
    });
    return getFutureResultsFromHandle(futureHandle);
  }

  /**
   * Create a {@link StatementExecutionFuture} object by polling the Explore service using the
   * {@link ListenableFuture} containing a {@link Handle}.
   */
  private StatementExecutionFuture getFutureResultsFromHandle(
    final ListenableFuture<Handle> futureHandle) {
    final AbstractExploreClient client = this;
    StatementExecutionFuture future = executor.submit(new Callable<Iterator<Result>>() {
      @Override
      public Iterator<Result> call() throws Exception {
        Handle handle = futureHandle.get();

        Status status;
        do {
          TimeUnit.MILLISECONDS.sleep(300);
          status = client.getStatus(handle);
        } while (status.getStatus() == Status.OpStatus.RUNNING || status.getStatus() == Status.OpStatus.PENDING ||
          status.getStatus() == Status.OpStatus.INITIALIZED || status.getStatus() == Status.OpStatus.UNKNOWN);

        switch (status.getStatus()) {
          case FINISHED:
            if (!status.hasResults()) {
              client.close(handle);
            }
            return new ResultIteratorClient(client, handle, status.hasResults());
          default:
            throw new UnexpectedQueryStatusException("Error while running query.", status.getStatus());
        }
      }
    }, this, futureHandle);

    return future;
  }

  /**
   * Result iterator which polls Explore service using HTTP to get next results.
   */
  public static final class ResultIteratorClient implements Iterator<Result> {
    private static final Logger LOG = LoggerFactory.getLogger(ResultIteratorClient.class);
    private static final int POLLING_SIZE = 100;

    private Iterator<Result> delegate;
    private boolean hasNext = true;

    private final ExploreHttpClient exploreClient;
    private final Handle handle;
    private final boolean mayHaveResults;

    public ResultIteratorClient(ExploreHttpClient exploreClient, Handle handle, boolean mayHaveResults) {
      this.exploreClient = exploreClient;
      this.handle = handle;
      this.mayHaveResults = mayHaveResults;
    }

    @Override
    public boolean hasNext() {
      if (!hasNext || !mayHaveResults) {
        return false;
      }

<<<<<<< HEAD
      if (delegate == null || !delegate.hasNext()) {
        try {
          // call the endpoint 'next' to get more results and set delegate
          List<Result> nextResults = exploreClient.nextResults(handle, POLLING_SIZE);
          delegate = nextResults.iterator();

          // At this point, if delegate has no result, there are no more results at all
          hasNext = delegate.hasNext();
          return hasNext;
        } catch (ExploreException e) {
          LOG.error("Exception while iterating through the results of query {}", handle.getHandle(), e);
          Throwables.propagate(e);
        } catch (HandleNotFoundException e) {
          // Handle may have timed out, or the handle given is just unknown
          LOG.debug("Received exception", e);
          hasNext = false;
          return false;
        }
      }
      // At this point we know that delegate.hasNext() is true
      return true;
=======
  private HttpResponse doRequest(String resource, String requestMethod,
                                 @Nullable Map<String, String> headers,
                                 @Nullable String body) throws ExploreException {
    Map<String, String> newHeaders = headers;
    if (getAuthorizationToken() != null && !getAuthorizationToken().isEmpty()) {
      newHeaders = (headers != null) ? Maps.newHashMap(headers) : Maps.<String, String>newHashMap();
      newHeaders.put("Authorization", "Bearer " + getAuthorizationToken());
    }
    String resolvedUrl = resolve(resource);
    try {
      URL url = new URL(resolvedUrl);
      if (body != null) {
        return HttpRequests.execute(HttpRequest.builder(HttpMethod.valueOf(requestMethod), url)
                                      .addHeaders(newHeaders).withBody(body).build());
      } else {
        return HttpRequests.execute(HttpRequest.builder(HttpMethod.valueOf(requestMethod), url)
                                      .addHeaders(newHeaders).build());
      }
    } catch (IOException e) {
      throw new ExploreException(
        String.format("Error connecting to Explore Service at %s while doing %s with headers %s and body %s",
                      resolvedUrl, requestMethod,
                      newHeaders == null ? "null" : Joiner.on(",").withKeyValueSeparator("=").join(newHeaders),
                      body == null ? "null" : body), e);
>>>>>>> c2e7847d
    }

    @Override
    public Result next() {
      if (hasNext()) {
        return delegate.next();
      }
      throw new NoSuchElementException();
    }

    @Override
    public void remove() {
      throw new UnsupportedOperationException();
    }
  }
}<|MERGE_RESOLUTION|>--- conflicted
+++ resolved
@@ -16,15 +16,12 @@
 
 package com.continuuity.explore.client;
 
-import com.continuuity.common.conf.CConfiguration;
-import com.continuuity.common.conf.Constants;
 import com.continuuity.explore.service.Explore;
 import com.continuuity.explore.service.ExploreException;
 import com.continuuity.explore.service.Handle;
 import com.continuuity.explore.service.HandleNotFoundException;
 import com.continuuity.explore.service.Result;
 import com.continuuity.explore.service.Status;
-<<<<<<< HEAD
 import com.continuuity.explore.service.UnexpectedQueryStatusException;
 
 import com.google.common.base.Functions;
@@ -37,26 +34,6 @@
 import org.slf4j.LoggerFactory;
 
 import java.util.Iterator;
-=======
-
-import com.google.common.base.Charsets;
-import com.google.common.base.Joiner;
-import com.google.common.base.Objects;
-import com.google.common.collect.ImmutableMap;
-import com.google.common.collect.Maps;
-import com.google.gson.Gson;
-import com.google.gson.JsonParseException;
-import com.google.gson.JsonSyntaxException;
-import com.google.gson.reflect.TypeToken;
-import org.jboss.netty.handler.codec.http.HttpResponseStatus;
-import org.slf4j.Logger;
-import org.slf4j.LoggerFactory;
-
-import java.io.IOException;
-import java.lang.reflect.Type;
-import java.net.InetSocketAddress;
-import java.net.URL;
->>>>>>> c2e7847d
 import java.util.List;
 import java.util.NoSuchElementException;
 import java.util.concurrent.Callable;
@@ -70,22 +47,8 @@
   private StatementExecutor executor;
   private final int executorThreads;
 
-<<<<<<< HEAD
   protected AbstractExploreClient(int executorThreads) {
     this.executorThreads = executorThreads;
-=======
-  protected abstract String getAuthorizationToken();
-
-  @Override
-  public boolean isAvailable() {
-    try {
-      HttpResponse response = doGet(String.format("explore/status"));
-      return HttpResponseStatus.OK.getCode() == response.getResponseCode();
-    } catch (Exception e) {
-      LOG.info("Caught exception when checking Explore availability", e);
-      return false;
-    }
->>>>>>> c2e7847d
   }
 
   @Override
@@ -200,7 +163,6 @@
         return false;
       }
 
-<<<<<<< HEAD
       if (delegate == null || !delegate.hasNext()) {
         try {
           // call the endpoint 'next' to get more results and set delegate
@@ -222,32 +184,6 @@
       }
       // At this point we know that delegate.hasNext() is true
       return true;
-=======
-  private HttpResponse doRequest(String resource, String requestMethod,
-                                 @Nullable Map<String, String> headers,
-                                 @Nullable String body) throws ExploreException {
-    Map<String, String> newHeaders = headers;
-    if (getAuthorizationToken() != null && !getAuthorizationToken().isEmpty()) {
-      newHeaders = (headers != null) ? Maps.newHashMap(headers) : Maps.<String, String>newHashMap();
-      newHeaders.put("Authorization", "Bearer " + getAuthorizationToken());
-    }
-    String resolvedUrl = resolve(resource);
-    try {
-      URL url = new URL(resolvedUrl);
-      if (body != null) {
-        return HttpRequests.execute(HttpRequest.builder(HttpMethod.valueOf(requestMethod), url)
-                                      .addHeaders(newHeaders).withBody(body).build());
-      } else {
-        return HttpRequests.execute(HttpRequest.builder(HttpMethod.valueOf(requestMethod), url)
-                                      .addHeaders(newHeaders).build());
-      }
-    } catch (IOException e) {
-      throw new ExploreException(
-        String.format("Error connecting to Explore Service at %s while doing %s with headers %s and body %s",
-                      resolvedUrl, requestMethod,
-                      newHeaders == null ? "null" : Joiner.on(",").withKeyValueSeparator("=").join(newHeaders),
-                      body == null ? "null" : body), e);
->>>>>>> c2e7847d
     }
 
     @Override
