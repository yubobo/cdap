--- conflicted
+++ resolved
@@ -82,13 +82,8 @@
                       @QueryParam("adapterid") String adapterId) {
     LoggingContext loggingContext =
       LoggingContextHelper.getLoggingContext(namespaceId, appId, programId,
-<<<<<<< HEAD
                                              ProgramType.valueOfCategoryName(programType), adapterId);
-    doGetLogs(responder, loggingContext, fromTimeMsParam, toTimeMsParam, escape, filterStr);
-=======
-                                             getProgramType(ProgramType.valueOfCategoryName(programType)), adapterId);
     doGetLogs(responder, loggingContext, fromTimeSecsParam, toTimeSecsParam, escape, filterStr, null);
->>>>>>> 1dfbbb6c
   }
 
   @GET
@@ -230,13 +225,8 @@
                    @QueryParam("adapterid") String adapterId) {
     LoggingContext loggingContext =
       LoggingContextHelper.getLoggingContext(namespaceId, appId, programId,
-<<<<<<< HEAD
                                              ProgramType.valueOfCategoryName(programType), adapterId);
-    doPrev(responder, loggingContext, maxEvents, fromOffsetStr, escape, filterStr);
-=======
-                                             getProgramType(ProgramType.valueOfCategoryName(programType)), adapterId);
     doPrev(responder, loggingContext, maxEvents, fromOffsetStr, escape, filterStr, null);
->>>>>>> 1dfbbb6c
   }
 
   @GET
