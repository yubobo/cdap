--- conflicted
+++ resolved
@@ -15,12 +15,8 @@
  */
 package co.cask.cdap.metrics.collect;
 
-<<<<<<< HEAD
 import co.cask.cdap.api.metrics.MetricValues;
-=======
-import co.cask.cdap.api.metrics.MetricValue;
 import co.cask.cdap.common.conf.Constants;
->>>>>>> c7a88fa3
 import co.cask.cdap.common.io.BinaryEncoder;
 import co.cask.cdap.common.io.Encoder;
 import co.cask.cdap.internal.io.DatumWriter;
@@ -57,13 +53,8 @@
 
   @Inject
   public KafkaMetricsCollectionService(KafkaClient kafkaClient,
-<<<<<<< HEAD
-                                       @Named(MetricsConstants.ConfigKeys.KAFKA_TOPIC_PREFIX) String topicPrefix,
+                                       @Named(Constants.Metrics.KAFKA_TOPIC_PREFIX) String topicPrefix,
                                        DatumWriter<MetricValues> recordWriter) {
-=======
-                                       @Named(Constants.Metrics.KAFKA_TOPIC_PREFIX) String topicPrefix,
-                                       DatumWriter<MetricValue> recordWriter) {
->>>>>>> c7a88fa3
     this(kafkaClient, topicPrefix, KafkaPublisher.Ack.FIRE_AND_FORGET, recordWriter);
   }
 
