/*
 * Copyright © 2012-2015 Cask Data, Inc.
 *
 * Licensed under the Apache License, Version 2.0 (the "License"); you may not
 * use this file except in compliance with the License. You may obtain a copy of
 * the License at
 *
 * http://www.apache.org/licenses/LICENSE-2.0
 *
 * Unless required by applicable law or agreed to in writing, software
 * distributed under the License is distributed on an "AS IS" BASIS, WITHOUT
 * WARRANTIES OR CONDITIONS OF ANY KIND, either express or implied. See the
 * License for the specific language governing permissions and limitations under
 * the License.
 */

package co.cask.cdap.cli;

import co.cask.cdap.cli.command.system.HelpCommand;
import co.cask.cdap.cli.command.system.SearchCommandsCommand;
import co.cask.cdap.cli.commandset.DefaultCommands;
import co.cask.cdap.cli.completer.supplier.EndpointSupplier;
import co.cask.cdap.cli.util.InstanceURIParser;
import co.cask.cdap.cli.util.table.AltStyleTableRenderer;
import co.cask.cdap.cli.util.table.TableRenderer;
import co.cask.cdap.client.config.ClientConfig;
import co.cask.cdap.client.config.ConnectionConfig;
import co.cask.cdap.client.exception.DisconnectedException;
import co.cask.cdap.common.conf.CConfiguration;
import co.cask.cdap.common.conf.Constants;
import co.cask.common.cli.CLI;
import co.cask.common.cli.Command;
import co.cask.common.cli.CommandSet;
import co.cask.common.cli.exception.CLIExceptionHandler;
import co.cask.common.cli.exception.InvalidCommandException;
import com.google.common.base.Joiner;
import com.google.common.base.Supplier;
import com.google.common.collect.ImmutableList;
import com.google.common.collect.Iterables;
import com.google.inject.AbstractModule;
import com.google.inject.Guice;
import com.google.inject.Injector;
import jline.console.completer.Completer;
import org.apache.commons.cli.BasicParser;
import org.apache.commons.cli.CommandLine;
import org.apache.commons.cli.CommandLineParser;
import org.apache.commons.cli.HelpFormatter;
import org.apache.commons.cli.Option;
import org.apache.commons.cli.OptionGroup;
import org.apache.commons.cli.Options;
import org.apache.commons.cli.ParseException;

import java.io.IOException;
import java.io.PrintStream;
import java.net.URI;
import java.net.URISyntaxException;
import java.util.Map;
import javax.net.ssl.SSLHandshakeException;

/**
 * Main class for the CDAP CLI.
 */
public class CLIMain {

  private static final boolean DEFAULT_VERIFY_SSL = true;
  private static final boolean DEFAULT_AUTOCONNECT = true;

  private static final Option HELP_OPTION = new Option(
    "h", "help", false, "Print the usage message.");

  private static final Option URI_OPTION = new Option(
    "u", "uri", true, "CDAP instance URI to interact with in" +
    " the format \"[http[s]://]<hostname>[:<port>[/<namespace>]]\"." +
    " Defaults to \"" + getDefaultURI() + "\".");

  private static final Option VERIFY_SSL_OPTION = new Option(
    "s", "verify-ssl", true, "If \"true\", verify SSL certificate when making requests." +
    " Defaults to \"" + DEFAULT_VERIFY_SSL + "\".");

  private static final Option AUTOCONNECT_OPTION = new Option(
    "a", "autoconnect", true, "If \"true\", try provided connection" +
    " (from " + URI_OPTION.getLongOpt() + ")" +
    " upon launch or try default connection if none provided." +
    " Defaults to \"" + DEFAULT_AUTOCONNECT + "\".");

  private static final Option DEBUG_OPTION = new Option(
    "d", "debug", false, "Print exception stack traces.");

  private final CLI cli;
  private final Iterable<CommandSet<Command>> commands;
  private final CLIConfig cliConfig;
  private final Injector injector;
  private final LaunchOptions options;

  public CLIMain(final LaunchOptions options, final CLIConfig cliConfig) throws URISyntaxException, IOException {
    this.options = options;
    this.cliConfig = cliConfig;

    cliConfig.getClientConfig().setVerifySSLCert(options.isVerifySSL());
    injector = Guice.createInjector(
      new AbstractModule() {
        @Override
        protected void configure() {
          bind(LaunchOptions.class).toInstance(options);
          bind(CConfiguration.class).toInstance(CConfiguration.create());
          bind(PrintStream.class).toInstance(cliConfig.getOutput());
          bind(CLIConfig.class).toInstance(cliConfig);
          bind(ClientConfig.class).toInstance(cliConfig.getClientConfig());
        }
      }
    );

    this.commands = ImmutableList.of(
      injector.getInstance(DefaultCommands.class),
      new CommandSet<Command>(ImmutableList.<Command>of(
        new HelpCommand(getCommandsSupplier()),
        new SearchCommandsCommand(getCommandsSupplier())
      )));
    Map<String, Completer> completers = injector.getInstance(DefaultCompleters.class).get();
    cli = new CLI<Command>(Iterables.concat(commands), completers);
    cli.setExceptionHandler(new CLIExceptionHandler<Exception>() {
      @Override
      public boolean handleException(PrintStream output, Exception e, int timesRetried) {
        if (e instanceof SSLHandshakeException) {
          output.printf("To ignore this error, set \"--%s false\" when starting the CLI\n",
                        VERIFY_SSL_OPTION.getLongOpt());
        } else if (e instanceof InvalidCommandException) {
          InvalidCommandException ex = (InvalidCommandException) e;
          output.printf("Invalid command '%s'. Enter 'help' for a list of commands\n", ex.getInput());
        } else if (e instanceof DisconnectedException) {
          cli.getReader().setPrompt("cdap (DISCONNECTED)> ");
        } else {
          output.println("Error: " + e.getMessage());
        }

        if (options.isDebug()) {
          e.printStackTrace(output);
        }

        return false;
      }
    });
    cli.addCompleterSupplier(injector.getInstance(EndpointSupplier.class));
<<<<<<< HEAD
=======

    cli.getReader().setExpandEvents(false);
    updateCLIPrompt(cliConfig.getClientConfig().getConnectionConfig());
>>>>>>> f3847d12
    cliConfig.addHostnameChangeListener(new CLIConfig.ConnectionChangeListener() {
      @Override
      public void onConnectionChanged(ClientConfig clientConfig) {
        updateCLIPrompt(clientConfig);
      }
    });
  }

  /**
   * Tries to autoconnect to the provided URI in options.
   */
  public void tryAutoconnect() {
    InstanceURIParser instanceURIParser = injector.getInstance(InstanceURIParser.class);
    if (options.isAutoconnect()) {
      try {
        ConnectionConfig connectionInfo = instanceURIParser.parse(options.getUri());
        cliConfig.tryConnect(connectionInfo, cliConfig.getOutput(), options.isDebug());
      } catch (Exception e) {
        if (options.isDebug()) {
          e.printStackTrace(cliConfig.getOutput());
        }
      }
    }
  }

  public static String getDefaultURI() {
    CConfiguration cConf = CConfiguration.create();
    boolean sslEnabled = cConf.getBoolean(Constants.Security.SSL_ENABLED);
    String hostname = cConf.get(Constants.Router.ADDRESS);
    int port = sslEnabled ?
      cConf.getInt(Constants.Router.ROUTER_SSL_PORT) :
      cConf.getInt(Constants.Router.ROUTER_PORT);
    String namespace = Constants.DEFAULT_NAMESPACE;

    return sslEnabled ? "https" : "http" + "://" + hostname + ":" + port + "/" + namespace;
  }

  private String limit(String string, int maxLength) {
    if (string.length() <= maxLength) {
      return string;
    }

    if (string.length() >= 4) {
      return string.substring(0, string.length() - 3) + "...";
    } else {
      return string;
    }
  }

  private void updateCLIPrompt(ClientConfig clientConfig) {
    try {
      ConnectionConfig connectionConfig = clientConfig.getConnectionConfig();
      URI baseURI = connectionConfig.getURI();
      URI uri = baseURI.resolve("/" + connectionConfig.getNamespace());
      cli.getReader().setPrompt("cdap (" + uri + ")> ");
    } catch (DisconnectedException e) {
      cli.getReader().setPrompt("cdap (DISCONNECTED)> ");
    }
  }

  public TableRenderer getTableRenderer() {
    return cliConfig.getTableRenderer();
  }

  public CLI getCLI() {
    return this.cli;
  }

  public Supplier<Iterable<CommandSet<Command>>> getCommandsSupplier() {
    return new Supplier<Iterable<CommandSet<Command>>>() {
      @Override
      public Iterable<CommandSet<Command>> get() {
        return commands;
      }
    };
  }

  public static void main(String[] args) {
    final PrintStream output = System.out;

    Options options = getOptions();
    CommandLineParser parser = new BasicParser();
    try {
      CommandLine command = parser.parse(options, args);
      if (command.hasOption(HELP_OPTION.getOpt())) {
        usage();
        System.exit(0);
      }

      LaunchOptions launchOptions = LaunchOptions.builder()
        .setUri(command.getOptionValue(URI_OPTION.getOpt(), getDefaultURI()))
        .setDebug(command.hasOption(DEBUG_OPTION.getOpt()))
        .setVerifySSL(parseBooleanOption(command, VERIFY_SSL_OPTION, DEFAULT_VERIFY_SSL))
        .setAutoconnect(parseBooleanOption(command, AUTOCONNECT_OPTION, DEFAULT_AUTOCONNECT))
        .build();

      String[] commandArgs = command.getArgs();

      try {
        ClientConfig clientConfig = ClientConfig.builder().setConnectionConfig(null).build();
        final CLIConfig cliConfig = new CLIConfig(clientConfig, output, new AltStyleTableRenderer());
        CLIMain cliMain = new CLIMain(launchOptions, cliConfig);
        CLI cli = cliMain.getCLI();

        cliMain.tryAutoconnect();
        cliMain.updateCLIPrompt(cliConfig.getClientConfig());

        if (commandArgs.length == 0) {
          cli.startInteractiveMode(output);
        } else {
          cli.execute(Joiner.on(" ").join(commandArgs), output);
        }
      } catch (Exception e) {
        e.printStackTrace(output);
      }
    } catch (ParseException e) {
      output.println(e.getMessage());
      usage();
    }
  }

  private static boolean parseBooleanOption(CommandLine command, Option option, boolean defaultValue) {
    String value = command.getOptionValue(option.getOpt(), Boolean.toString(defaultValue));
    return "true".equals(value);
  }

  private static Options getOptions() {
    Options options = new Options();
    addOptionalOption(options, HELP_OPTION);
    addOptionalOption(options, URI_OPTION);
    addOptionalOption(options, VERIFY_SSL_OPTION);
    addOptionalOption(options, AUTOCONNECT_OPTION);
    addOptionalOption(options, DEBUG_OPTION);
    return options;
  }

  private static void addOptionalOption(Options options, Option option) {
    OptionGroup optionalGroup = new OptionGroup();
    optionalGroup.setRequired(false);
    optionalGroup.addOption(option);
    options.addOptionGroup(optionalGroup);
  }

  private static void usage() {
    HelpFormatter formatter = new HelpFormatter();
    String args =
      "[--autoconnect <true|false>] " +
      "[--debug] " +
      "[--help] " +
      "[--verify-ssl <true|false>] " +
      "[--uri <arg>]";
    formatter.printHelp("cdap-cli.sh " + args, getOptions());
    System.exit(0);
  }
}<|MERGE_RESOLUTION|>--- conflicted
+++ resolved
@@ -141,12 +141,7 @@
       }
     });
     cli.addCompleterSupplier(injector.getInstance(EndpointSupplier.class));
-<<<<<<< HEAD
-=======
-
     cli.getReader().setExpandEvents(false);
-    updateCLIPrompt(cliConfig.getClientConfig().getConnectionConfig());
->>>>>>> f3847d12
     cliConfig.addHostnameChangeListener(new CLIConfig.ConnectionChangeListener() {
       @Override
       public void onConnectionChanged(ClientConfig clientConfig) {
